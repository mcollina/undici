--- conflicted
+++ resolved
@@ -11,7 +11,6 @@
 class SocketTimeoutError extends UndiciError {
   constructor (message) {
     super(message)
-<<<<<<< HEAD
     Error.captureStackTrace(this, SocketTimeoutError)
     this.name = 'SocketTimeoutError'
     this.message = message || 'Socket Timeout Error'
@@ -26,12 +25,6 @@
     this.name = 'RequestTimeoutError'
     this.message = message || 'Request Timeout Error'
     this.code = 'UND_ERR_REQUEST_TIMEOUT'
-=======
-    Error.captureStackTrace(this, TimeoutError)
-    this.name = 'TimeoutError'
-    this.message = message || /* istanbul ignore next */ 'Timeout Error'
-    this.code = 'UND_ERR_TIMEOUT'
->>>>>>> 2b3303b9
   }
 }
 
