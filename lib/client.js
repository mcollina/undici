'use strict'

const { URL } = require('url')
const net = require('net')
const tls = require('tls')
// TODO: This is not really allowed by Node but it works for now.
const { HTTPParser } = process.binding('http_parser') // eslint-disable-line
const EventEmitter = require('events')
const assert = require('assert')
const util = require('./util')
const {
  ContentLengthMismatchError,
  SocketTimeoutError,
  InvalidArgumentError,
  RequestAbortedError,
  ClientDestroyedError,
  ClientClosedError,
  HeadersTimeoutError,
  SocketError,
  InformationalError,
  NotSupportedError
} = require('./errors')
const {
  kUrl,
  kReset,
  kResume,
  kConnect,
  kResuming,
  kWriting,
  kQueue,
  kServerName,
  kIdleTimeout,
  kSocketTimeout,
  kRequestTimeout,
  kTLSOpts,
  kClosed,
  kDestroyed,
  kPendingIdx,
  kRunningIdx,
  kError,
  kOnDestroyed,
  kPipelining,
  kRetryDelay,
  kRetryTimeout,
  kMaxAbortedPayload,
  kSocket,
  kSocketPath,
  kEnqueue,
  kMaxHeadersSize,
  kHeadersTimeout
} = require('./symbols')
const makeStream = require('./client-stream')
const makeRequest = require('./client-request')
const makePipeline = require('./client-pipeline')

const CRLF = Buffer.from('\r\n', 'ascii')

const nodeMajorVersion = parseInt(process.version.split('.')[0].slice(1))
const insecureHTTPParser = process.execArgv.includes('--insecure-http-parser')

class Client extends EventEmitter {
  constructor (url, {
    maxAbortedPayload,
    maxHeaderSize,
    headersTimeout,
    socketTimeout,
    idleTimeout,
    socketPath,
    requestTimeout,
    pipelining,
    tls
  } = {}) {
    super()

    if (typeof url === 'string') {
      url = new URL(url)
    }

    if (!url || typeof url !== 'object') {
      throw new InvalidArgumentError('invalid url')
    }

    if (url.port != null && url.port !== '' && !Number.isFinite(parseInt(url.port))) {
      throw new InvalidArgumentError('invalid port')
    }

    if (socketPath != null && typeof socketPath !== 'string') {
      throw new InvalidArgumentError('invalid socketPath')
    }

    if (url.hostname != null && typeof url.hostname !== 'string') {
      throw new InvalidArgumentError('invalid hostname')
    }

    if (!/https?/.test(url.protocol)) {
      throw new InvalidArgumentError('invalid protocol')
    }

    if (/\/.+/.test(url.pathname) || url.search || url.hash) {
      throw new InvalidArgumentError('invalid url')
    }

    if (maxAbortedPayload != null && !Number.isFinite(maxAbortedPayload)) {
      throw new InvalidArgumentError('invalid maxAbortedPayload')
    }

    if (maxHeaderSize != null && !Number.isFinite(maxHeaderSize)) {
      throw new InvalidArgumentError('invalid maxHeaderSize')
    }

    if (socketTimeout != null && !Number.isFinite(socketTimeout)) {
      throw new InvalidArgumentError('invalid socketTimeout')
    }

    if (idleTimeout != null && (!Number.isFinite(idleTimeout) || idleTimeout <= 0)) {
      throw new InvalidArgumentError('invalid idleTimeout')
    }

    if (requestTimeout != null && !Number.isFinite(requestTimeout)) {
      throw new InvalidArgumentError('invalid requestTimeout')
    }

    if (headersTimeout != null && !Number.isFinite(headersTimeout)) {
      throw new InvalidArgumentError('invalid headersTimeout')
    }

    this[kSocket] = null
    this[kReset] = false
    this[kPipelining] = pipelining || 1
    this[kMaxHeadersSize] = maxHeaderSize || 16384
    this[kHeadersTimeout] = headersTimeout == null ? 30e3 : headersTimeout
    this[kUrl] = url
    this[kSocketPath] = socketPath
    this[kSocketTimeout] = socketTimeout == null ? 30e3 : socketTimeout
    this[kIdleTimeout] = idleTimeout == null ? 30e3 : idleTimeout
    this[kRequestTimeout] = requestTimeout == null ? 30e3 : requestTimeout
    this[kClosed] = false
    this[kDestroyed] = false
    this[kServerName] = null
    this[kTLSOpts] = tls
    this[kRetryDelay] = 0
    this[kRetryTimeout] = null
    this[kOnDestroyed] = []
    this[kWriting] = false
    this[kResuming] = false
    this[kMaxAbortedPayload] = maxAbortedPayload || 1048576

    // kQueue is built up of 3 sections separated by
    // the kRunningIdx and kPendingIdx indices.
    // |   complete   |   running   |   pending   |
    //                ^ kRunningIdx ^ kPendingIdx ^ kQueue.length
    // kRunningIdx points to the first running element.
    // kPendingIdx points to the first pending element.
    // This implements a fast queue with an amortized
    // time of O(1).

    this[kQueue] = []
    this[kRunningIdx] = 0
    this[kPendingIdx] = 0
  }

  get pipelining () {
    return this[kPipelining]
  }

  set pipelining (value) {
    this[kPipelining] = value
    resume(this)
  }

  get connected () {
    return (
      this[kSocket] &&
      this[kSocket].connecting !== true &&
      // Older versions of Node don't set secureConnecting to false.
      (this[kSocket].authorized !== false ||
       this[kSocket].authorizationError
      ) &&
      !this[kSocket].destroyed
    )
  }

  get pending () {
    return this[kQueue].length - this[kPendingIdx]
  }

  get running () {
    return this[kPendingIdx] - this[kRunningIdx]
  }

  get size () {
    return this[kQueue].length - this[kRunningIdx]
  }

  get busy () {
    if (this.running >= this[kPipelining]) {
      return true
    }

    if (this.size >= this[kPipelining]) {
      return true
    }

    if (this[kReset] || this[kWriting]) {
      return true
    }

    if (this[kResuming]) {
      for (let n = this[kPendingIdx]; n < this[kQueue].length; n++) {
        const { idempotent, body, method } = this[kQueue][n]
        if (!idempotent) {
          return true
        }
        if (method === 'HEAD') {
          return true
        }
        if (util.isStream(body) && util.bodyLength(body) !== 0) {
          return true
        }
      }
    } else if (this.pending > 0) {
      return true
    }

    return false
  }

  get destroyed () {
    return this[kDestroyed]
  }

  get closed () {
    return this[kClosed]
  }

  [kResume] () {
    resume(this)
  }

  /* istanbul ignore next: only used for test */
  [kConnect] (cb) {
    connect(this)
    if (cb) {
      if (this.connected) {
        process.nextTick(cb)
      } else {
        this.once('connect', cb)
      }
    }
  }

  [kEnqueue] (request) {
    try {
      if (this[kDestroyed]) {
        throw new ClientDestroyedError()
      }

      if (this[kClosed]) {
        throw new ClientClosedError()
      }

      this[kQueue].push(request)
      if (this[kResuming]) {
        // Do nothing.
      } else if (util.isStream(request.body)) {
        // Wait a tick in case stream is ended in the same tick.
        this[kResuming] = true
        process.nextTick(resume, this)
      } else {
        resume(this)
      }
    } catch (err) {
      request.onError(err)
    }
  }

  close (callback) {
    if (callback === undefined) {
      return new Promise((resolve, reject) => {
        this.close((err, data) => {
          return err ? reject(err) : resolve(data)
        })
      })
    }

    if (typeof callback !== 'function') {
      throw new InvalidArgumentError('invalid callback')
    }

    if (this[kDestroyed]) {
      process.nextTick(callback, new ClientDestroyedError(), null)
      return
    }

    this[kClosed] = true

    if (this.size === 0) {
      this.destroy(callback)
    } else {
      this[kOnDestroyed].push(callback)
    }
  }

  destroy (err, callback) {
    if (typeof err === 'function') {
      callback = err
      err = null
    }

    if (callback === undefined) {
      return new Promise((resolve, reject) => {
        this.destroy(err, (err, data) => {
          return err ? /* istanbul ignore next: should never error */ reject(err) : resolve(data)
        })
      })
    }

    if (typeof callback !== 'function') {
      throw new InvalidArgumentError('invalid callback')
    }

    if (this[kDestroyed]) {
      if (this[kOnDestroyed]) {
        this[kOnDestroyed].push(callback)
      } else {
        process.nextTick(callback, null, null)
      }
      return
    }

    clearTimeout(this[kRetryTimeout])
    this[kRetryTimeout] = null
    this[kClosed] = true
    this[kDestroyed] = true
    this[kOnDestroyed].push(callback)

    const onDestroyed = () => {
      const callbacks = this[kOnDestroyed]
      this[kOnDestroyed] = null
      for (const callback of callbacks) {
        callback(null, null)
      }
    }

    if (!this[kSocket]) {
      process.nextTick(onDestroyed)
    } else {
      util.destroy(this[kSocket].on('close', onDestroyed), err)
    }

    resume(this)
  }

  request (opts, callback) {
    return makeRequest(this, opts, callback)
  }

  stream (opts, factory, callback) {
    return makeStream(this, opts, factory, callback)
  }

  pipeline (opts, handler) {
    return makePipeline(this, opts, handler)
  }
}

class Parser extends HTTPParser {
  constructor (client, socket) {
    /* istanbul ignore next */
    if (nodeMajorVersion >= 12) {
      super()
      this.initialize(
        HTTPParser.RESPONSE,
        {},
        client[kMaxHeadersSize],
        insecureHTTPParser,
        client[kHeadersTimeout]
      )
    } else {
      super(HTTPParser.RESPONSE, false)
    }

    this.client = client
    this.socket = socket
    this.resumeSocket = () => socket.resume()

    this.statusCode = null
    this.headers = null
    this.read = 0
  }

  [HTTPParser.kOnTimeout] () {
    if (this.statusCode) {
      // https://github.com/mcollina/undici/issues/268
      return
    }
    util.destroy(this.socket, new HeadersTimeoutError())
  }

  [HTTPParser.kOnHeaders] (rawHeaders) {
    this.headers = util.parseHeaders(rawHeaders, this.headers)
  }

  [HTTPParser.kOnExecute] (ret) {
    if (ret instanceof Error) {
      util.destroy(this.socket, ret)
    } else {
      // When the underlying `net.Socket` instance is consumed - no
      // `data` events are emitted, and thus `socket.setTimeout` fires the
      // callback even if the data is constantly flowing into the socket.
      // See, https://github.com/nodejs/node/commit/ec2822adaad76b126b5cccdeaa1addf2376c9aa6
      this.socket._unrefTimer()
    }
  }

  [HTTPParser.kOnHeadersComplete] (versionMajor, versionMinor, rawHeaders, method,
    url, statusCode, statusMessage, upgrade, shouldKeepAlive) {
    const { client, socket, resumeSocket, headers } = this
    const request = client[kQueue][client[kRunningIdx]]

    // TODO: Check for content-length mismatch?
    // TODO: keep-alive timeout & max?

    assert(this.statusCode < 200)

    this.headers = null
    this.statusCode = statusCode

    if (!shouldKeepAlive) {
      client[kReset] = true
    }

    if (upgrade) {
      util.destroy(socket, new NotSupportedError('upgrade not supported'))
      return true
    }

    // TODO: More statusCode validation?

    if (statusCode < 200) {
      // request.onInfo(statusCode, util.parseHeaders(rawHeaders, headers))
    } else {
      request.onHeaders(statusCode, util.parseHeaders(rawHeaders, headers), resumeSocket)
    }

    return request.method === 'HEAD' || statusCode < 200
  }

  [HTTPParser.kOnBody] (chunk, offset, length) {
    const { client, socket, statusCode } = this

    if (length === 1) {
      // https://github.com/mcollina/undici/issues/269
      socket._unrefTimer()
    }

    assert(statusCode >= 200)

    const request = client[kQueue][client[kRunningIdx]]

    this.read += length

    const ret = request.onBody(chunk, offset, length)
    if (ret == null && this.read > client[kMaxAbortedPayload]) {
      util.destroy(socket, new InformationalError('max aborted payload'))
    } else if (ret === false) {
      socket.pause()
    }
  }

  [HTTPParser.kOnMessageComplete] () {
    const { client, socket, statusCode, headers } = this

    assert(statusCode >= 100)

    const request = client[kQueue][client[kRunningIdx]]

    this.statusCode = null
    this.headers = null

    if (statusCode < 200) {
      assert(!socket.isPaused())
      return
    }

    request.onComplete(headers)

    this.read = 0
    client[kQueue][client[kRunningIdx]++] = null

    if (client[kReset]) {
      // https://tools.ietf.org/html/rfc7231#section-4.3.1
      // https://tools.ietf.org/html/rfc7231#section-4.3.2
      // https://tools.ietf.org/html/rfc7231#section-4.3.5

      // Sending a payload body on a request that does not
      // expect it can cause undefined behavior on some
      // servers and corrupt connection state. Do not
      // re-use the connection for further requests.

      util.destroy(socket, new InformationalError('request reset'))
    } else {
      resume(client)
    }

    socket.resume()
  }

  destroy (err) {
    const { client, socket } = this

    assert(err)
    assert(socket.destroyed)

    this.unconsume()

    // Make sure the parser's stack has unwound before deleting the
    // corresponding C++ object through .close().
    setImmediate(() => this.close())

    if (!client.running) {
      return
    }

    // Retry all idempotent requests except for the one
    // at the head of the pipeline.

    client[kQueue][client[kRunningIdx]++].onError(err)

    const retryRequests = []
    for (const request of client[kQueue].slice(client[kRunningIdx], client[kPendingIdx])) {
      const { idempotent, body } = request
      assert(idempotent && !util.isStream(body))
      retryRequests.push(request)
    }

    client[kQueue].splice(0, client[kPendingIdx], ...retryRequests)
    client[kPendingIdx] = 0
    client[kRunningIdx] = 0
  }
}

function connect (client) {
  assert(!client[kSocket])
  assert(!client[kRetryTimeout])

  const { protocol, port, hostname } = client[kUrl]
  const servername = client[kServerName] || (client[kTLSOpts] && client[kTLSOpts].servername)

  let socket
  if (protocol === 'https:') {
    const tlsOpts = { ...client[kTLSOpts], servername }
    /* istanbul ignore next: https://github.com/mcollina/undici/issues/267 */
    socket = client[kSocketPath]
      ? tls.connect(client[kSocketPath], tlsOpts)
      : tls.connect(port || /* istanbul ignore next */ 443, hostname, tlsOpts)
  } else {
    socket = client[kSocketPath]
      ? net.connect(client[kSocketPath])
      : net.connect(port || /* istanbul ignore next */ 80, hostname)
  }

  client[kSocket] = socket

  const parser = new Parser(client, socket)

  /* istanbul ignore next */
  if (nodeMajorVersion >= 12) {
    assert(socket._handle)
    parser.consume(socket._handle)
  } else {
    assert(socket._handle && socket._handle._externalStream)
    parser.consume(socket._handle._externalStream)
  }

  socket[kError] = null
  socket
    .setNoDelay(true)
<<<<<<< HEAD
    .setTimeout(client[kSocketTimeout])
=======
    .setTimeout(client[kIdleTimeout])
>>>>>>> fea2fd61
    .on(protocol === 'https:' ? 'secureConnect' : 'connect', function () {
      client[kReset] = false
      client[kRetryDelay] = 0
      client.emit('connect')
      resume(client)
    })
    .on('timeout', function () {
      util.destroy(this, new SocketTimeoutError())
    })
    .on('data', /* istanbul ignore next */ function () {
      /* istanbul ignore next */
      assert(false)
    })
    .on('error', function (err) {
      this[kError] = err

      if (err.code === 'ERR_TLS_CERT_ALTNAME_INVALID') {
        assert(!client.running)
        while (client.pending && client[kQueue][client[kPendingIdx]].servername === servername) {
          const request = client[kQueue][client[kPendingIdx]++]
          request.onError(err)
        }
      } else if (
        !client.running &&
        err.code !== 'ECONNRESET' &&
        err.code !== 'ECONNREFUSED' &&
        err.code !== 'EHOSTUNREACH' &&
        err.code !== 'EHOSTDOWN' &&
        err.code !== 'UND_ERR_SOCKET' &&
        err.code !== 'UND_ERR_INFO'
      ) {
        assert(client[kPendingIdx] === client[kRunningIdx])
        // Error is not caused by running request and not a recoverable
        // socket error.
        for (const request of client[kQueue].splice(client[kRunningIdx])) {
          request.onError(err)
        }
      }
    })
    .on('end', function () {
      util.destroy(this, new SocketError('other side closed'))
    })
    .on('close', function () {
      if (!this[kError]) {
        this[kError] = new SocketError('closed')
      }

      client[kSocket] = null

      parser.destroy(this[kError])

      if (client.destroyed) {
        resume(client)
        return
      }

      if (client.pending > 0) {
        if (client[kRetryDelay]) {
          client[kRetryTimeout] = setTimeout(() => {
            client[kRetryTimeout] = null
            connect(client)
          }, client[kRetryDelay])
          client[kRetryDelay] = Math.min(client[kRetryDelay] * 2, client[kSocketTimeout])
        } else {
          connect(client)
          client[kRetryDelay] = 1e3
        }
      }

      client.emit('disconnect', this[kError])

      resume(client)
    })
}

function resume (client) {
  client[kResuming] = false
  while (true) {
    if (client[kDestroyed]) {
      const err = new ClientDestroyedError()
      for (const request of client[kQueue].splice(client[kPendingIdx])) {
        request.onError(err)
      }
      return
    }

    if (client.size === 0) {
      if (client[kClosed]) {
        client.destroy(util.nop)
      }
      if (client[kRunningIdx] > 0) {
        client[kQueue].length = 0
        client[kPendingIdx] = 0
        client[kRunningIdx] = 0
      }
      return
    }

    if (
      client.running === 0 &&
      client[kSocket] &&
      client[kSocket].timeout !== client[kIdleTimeout]
    ) {
      client[kSocket].setTimeout(client[kIdleTimeout])
    }

    if (client[kRunningIdx] > 256) {
      client[kQueue].splice(0, client[kRunningIdx])
      client[kPendingIdx] -= client[kRunningIdx]
      client[kRunningIdx] = 0
    }

    if (client.running >= client[kPipelining]) {
      return
    }

    if (!client.pending) {
      return
    }

    const request = client[kQueue][client[kPendingIdx]]
    if (request.aborted) {
      // Request was aborted.
      // TODO: Avoid splice one by one.
      client[kQueue].splice(client[kPendingIdx], 1)
      continue
    }

    if (client[kServerName] !== request.servername) {
      if (client.running) {
        return
      }

      client[kServerName] = request.servername

      if (client[kSocket]) {
        util.destroy(client[kSocket], new InformationalError('servername changed'))
        return
      }
    }

    if (!client[kSocket] && !client[kRetryTimeout]) {
      connect(client)
      return
    }

    if (!client.connected) {
      return
    }

    if (client[kWriting] || client[kReset]) {
      return
    }

    if (client.running && !request.idempotent) {
      // Non-idempotent request cannot be retried.
      // Ensure that no other requests are inflight and
      // could cause failure.
      return
    }

    if (util.isStream(request.body) && util.bodyLength(request.body) === 0) {
      request.body
        .on('data', /* istanbul ignore next */ function () {
          /* istanbul ignore next */
          assert(false)
        })
        .on('error', function (err) {
          request.onError(err)
        })
        .on('end', function () {
          util.destroy(this)
        })

      request.body = null
    }

    if (client.running && util.isStream(request.body)) {
      // Request with stream body can error while other requests
      // are inflight and indirectly error those as well.
      // Ensure this doesn't happen by waiting for inflight
      // to complete before dispatching.

      // Request with stream body cannot be retried.
      // Ensure that no other requests are inflight and
      // could cause failure.
      return
    }

    try {
      write(client, request)
      client[kPendingIdx]++
    } catch (err) {
      request.onError(err)
    }
  }
}

function write (client, request) {
  const { method } = request

  let contentLength = util.bodyLength(request.body, true)

  if (contentLength === null) {
    contentLength = request.contentLength
  }

  // TODO: What other methods expect a payload?
  const expectsPayload = (
    method === 'PUT' ||
    method === 'POST' ||
    method === 'PATCH'
  )

  if (contentLength === 0 && !expectsPayload) {
    // https://tools.ietf.org/html/rfc7230#section-3.3.2
    // A user agent SHOULD NOT send a Content-Length header field when
    // the request message does not contain a payload body and the method
    // semantics do not anticipate such a body.

    contentLength = null
  }

  if (request.contentLength !== null && request.contentLength !== contentLength) {
    throw new ContentLengthMismatchError()
  }

  const { body, header } = request
  const socket = client[kSocket]

  socket.setTimeout(client[kSocketTimeout])

  socket.cork()
  socket.write(header)

  if (contentLength !== null) {
    socket.write(`content-length: ${contentLength}\r\n`, 'ascii')
  }

  // TODO: keep-alive timeout=client[kSocketTimeout]?

  if (method === 'HEAD') {
    // https://github.com/mcollina/undici/issues/258

    // Close after a HEAD request to interop with misbehaving servers
    // that may send a body in the response.
    client[kReset] = true
  }

  // TODO: An HTTP/1.1 user agent MUST NOT preface
  // or follow a request with an extra CRLF.
  // https://tools.ietf.org/html/rfc7230#section-3.5

  if (!body) {
    socket.write(CRLF)
    if (contentLength === 0) {
      socket.write(CRLF)
    } else {
      assert(contentLength === null, 'no body must not have content length')
    }
  } else if (body instanceof Uint8Array) {
    assert(contentLength !== null, 'buffer body must have content length')

    socket.write(CRLF)
    socket.write(body)
    socket.write(CRLF)

    request.body = null
    client[kReset] = !expectsPayload
  } else {
    assert(util.isStream(body))
    assert(contentLength !== 0 || !client.running, 'stream body cannot be pipelined')

    let finished = false
    let bytesWritten = 0

    const onData = function (chunk) {
      assert(!finished)

      const len = Buffer.byteLength(chunk)
      if (!len) {
        return
      }

      // TODO: What if not ended and bytesWritten === contentLength?
      // We should defer writing chunks.
      if (contentLength !== null && bytesWritten + len > contentLength) {
        util.destroy(this, new ContentLengthMismatchError())
        return
      }

      if (bytesWritten === 0) {
        socket.write(contentLength === null ? 'transfer-encoding: chunked\r\n' : '\r\n', 'ascii')
        client[kReset] = !expectsPayload
      }

      if (contentLength === null) {
        socket.write(`\r\n${len.toString(16)}\r\n`, 'ascii')
      }

      bytesWritten += len

      if (!socket.write(chunk) && this.pause) {
        this.pause()
      }
    }
    const onDrain = function () {
      assert(!finished)

      if (body.resume) {
        body.resume()
      }
    }
    const onAbort = function () {
      onFinished(new RequestAbortedError())
    }
    const onFinished = function (err) {
      if (finished) {
        return
      }

      finished = true

      assert(client[kWriting] && client.running <= 1)
      client[kWriting] = false

      if (!err) {
        err = socket[kError]
      }

      if (!err && contentLength !== null && bytesWritten !== contentLength) {
        err = new ContentLengthMismatchError()
      }

      socket
        .removeListener('drain', onDrain)
        .removeListener('error', onFinished)
        .removeListener('close', onFinished)
      body
        .removeListener('data', onData)
        .removeListener('end', onFinished)
        .removeListener('error', onFinished)
        .removeListener('close', onAbort)

      request.body = null
      util.destroy(body, err)

      if (err) {
        util.destroy(socket, err)
        return
      }

      if (bytesWritten === 0) {
        if (contentLength === null && expectsPayload) {
          // https://tools.ietf.org/html/rfc7230#section-3.3.2
          // A user agent SHOULD send a Content-Length in a request message when
          // no Transfer-Encoding is sent and the request method defines a meaning
          // for an enclosed payload body.

          socket.write('content-length: 0\r\n\r\n', 'ascii')
        }
      } else if (contentLength === null) {
        socket.write('\r\n0\r\n', 'ascii')
      }

      socket.write(CRLF)
      resume(client)
    }

    body
      .on('data', onData)
      .on('end', onFinished)
      .on('error', onFinished)
      .on('close', onAbort)

    socket
      .on('drain', onDrain)
      .on('error', onFinished)
      .on('close', onFinished)

    client[kWriting] = true
  }

  socket.uncork()
}

module.exports = Client<|MERGE_RESOLUTION|>--- conflicted
+++ resolved
@@ -576,11 +576,7 @@
   socket[kError] = null
   socket
     .setNoDelay(true)
-<<<<<<< HEAD
-    .setTimeout(client[kSocketTimeout])
-=======
     .setTimeout(client[kIdleTimeout])
->>>>>>> fea2fd61
     .on(protocol === 'https:' ? 'secureConnect' : 'connect', function () {
       client[kReset] = false
       client[kRetryDelay] = 0
