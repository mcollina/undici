--- conflicted
+++ resolved
@@ -574,10 +574,6 @@
       // until requests has either completed or socket is destroyed.
       if (this.read > client[kMaxAbortedPayload]) {
         client[kQueue][client[kRunningIdx]++] = null
-<<<<<<< HEAD
-=======
-        this.statusCode = null
->>>>>>> 6b019954
         util.destroy(socket, new InformationalError('max aborted payload'))
       }
     } else if (ret === false) {
