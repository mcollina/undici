--- conflicted
+++ resolved
@@ -2,24 +2,9 @@
   "name": "undici",
   "version": "3.3.1",
   "description": "An HTTP/1.1 client, written from scratch for Node.js",
-<<<<<<< HEAD
-  "main": "index.js",
-  "types": "index.d.ts",
-  "module": "wrapper.mjs",
-  "scripts": {
-    "build": "node build/llhttp.js",
-    "lint": "standard | snazzy",
-    "test": "tap test/*.js --no-coverage && jest test/jest/test",
-    "test:typescript": "tsd",
-    "coverage": "standard | snazzy && tap test/*.js",
-    "coverage:ci": "npm run coverage -- --coverage-report=lcovonly",
-    "prebench": "node -e \"try { require('fs').unlinkSync(require('path').join(require('os').tmpdir(), 'undici.sock')) } catch (_) {}\"",
-    "bench": "npx concurrently -k -s first \"node benchmarks/server.js\" \"node -e 'setTimeout(() => {}, 1000)' && node benchmarks\""
-=======
   "homepage": "https://github.com/nodejs/undici#readme",
   "bugs": {
     "url": "https://github.com/nodejs/undici/issues"
->>>>>>> b3dd69f5
   },
   "repository": {
     "type": "git",
@@ -37,10 +22,12 @@
   "main": "index.js",
   "types": "index.d.ts",
   "scripts": {
+    "build": "node build/llhttp.js",
     "lint": "standard | snazzy",
     "test": "tap test/*.js --no-coverage && jest test/jest/test",
     "test:typescript": "tsd",
     "coverage": "standard | snazzy && tap test/*.js",
+    "prebench": "node -e \"try { require('fs').unlinkSync(require('path').join(require('os').tmpdir(), 'undici.sock')) } catch (_) {}\"",
     "coverage:ci": "npm run coverage -- --coverage-report=lcovonly",
     "bench": "npx concurrently -k -s first \"node benchmarks/server.js\" \"node -e 'setTimeout(() => {}, 1000)' && node benchmarks\"",
     "serve-website": "docsify serve .",
@@ -66,17 +53,11 @@
     "tap": "^14.10.8",
     "tsd": "^0.13.1"
   },
-<<<<<<< HEAD
-  "pre-commit": [
-    "coverage"
-  ],
   "standard": {
     "ignore": [
       "lib/llhttp/constants.js"
     ]
   },
-=======
->>>>>>> b3dd69f5
   "tsd": {
     "directory": "test/types",
     "compilerOptions": {
