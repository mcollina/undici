--- conflicted
+++ resolved
@@ -83,11 +83,7 @@
   Default: `30e3` milliseconds (30s).
 
 <a name='request'></a>
-<<<<<<< HEAD
 #### `client.request(opts[, callback(err, data)]): Promise|Void`
-=======
-#### `client.request(opts[, callback(err, data)])`
->>>>>>> cc4311e7
 
 Performs a HTTP request.
 
@@ -127,17 +123,10 @@
 
 The `data` parameter in `callback` is defined as follow:
 
-<<<<<<< HEAD
 * `statusCode: Number`
 * `opaque: Any`
 * `headers: Object`, an object where all keys have been lowercased.
 * `body: stream.Readable` with the body to read. A user **must**
-=======
-* `statusCode`
-* `opaque`
-* `headers`, an object where all keys have been lowercased.
-* `body`, a `stream.Readable` with the body to read. A user **must**
->>>>>>> cc4311e7
   either fully consume or destroy the body unless there is an error, or no further requests
   will be processed.
 
@@ -230,11 +219,7 @@
 Destroying the request or response body will have the same effect.
 
 <a name='stream'></a>
-<<<<<<< HEAD
 #### `client.stream(opts, factory(data)[, callback(err)]): Promise|Void`
-=======
-#### `client.stream(opts, factory(data), callback(err, data))`
->>>>>>> cc4311e7
 
 A faster version of [`request`][request].
 
@@ -251,15 +236,9 @@
 
 The `data` parameter in `factory` is defined as follow:
 
-<<<<<<< HEAD
 * `statusCode: Number`
-* `headers: Object`
+* `headers: Object`, an object where all keys have been lowercased.
 * `opaque: any`
-=======
-* `statusCode`
-* `headers`, an object where all keys have been lowercased.
-* `opaque`
->>>>>>> cc4311e7
 
 The `data` parameter in `callback` is defined as follow:
 
@@ -317,7 +296,6 @@
 Options:
 
 * ... same as [`client.request(opts, callback)`][request].
-<<<<<<< HEAD
 * `objectMode: Boolean`, `true` if the `handler` will return an object stream.
   Default: `false`
 
@@ -327,17 +305,6 @@
 * `headers: Object`, an object where all keys have been lowercased.
 * `opaque: Any`
 * `body: stream.Readable` with the body to read. A user **must**
-=======
-* `objectMode`, `true` if the `handler` will return an object stream.
-  Default: `false`.
-
-The `data` parameter in `handler` is defined as follow:
-
-* `statusCode`
-* `headers`, an object where all keys have been lowercased.
-* `opaque`
-* `body`, a `stream.Readable` with the body to read. A user **must**
->>>>>>> cc4311e7
   either fully consume or destroy the body unless there is an error, or no further requests
   will be processed.
 
@@ -386,24 +353,15 @@
 ```
 
 <a name='upgrade'></a>
-<<<<<<< HEAD
 #### `client.upgrade(opts[, callback(err, data)]): Promise|Void`
-=======
-#### `client.upgrade(opts[, callback(err, data)])`
->>>>>>> cc4311e7
 
 Upgrade to a different protocol.
 
 Options:
 
-<<<<<<< HEAD
 * `path: String`
+* `opaque: Any`
 * `method: String`
-=======
-* `path`
-* `opaque`
-* `method`
->>>>>>> cc4311e7
   Default: `GET`
 * `headers: Object|Null`, an object with header-value pairs.
   Default: `null`
@@ -418,58 +376,36 @@
 
 The `data` parameter in `callback` is defined as follow:
 
-<<<<<<< HEAD
 * `headers: Object`, an object where all keys have been lowercased.
 * `socket: Duplex`
-=======
-* `headers`
-* `socket`
 * `opaque`
->>>>>>> cc4311e7
 
 Returns a promise if no callback is provided.
 
 <a name='connect'></a>
-<<<<<<< HEAD
 #### `client.connect(opts[, callback(err, data)]): Promise|Void`
-=======
-#### `client.connect(opts[, callback(err, data)])`
->>>>>>> cc4311e7
 
 Starts two-way communications with the requested resource.
 
 Options:
 
-<<<<<<< HEAD
 * `path: String`
+* `opaque: Any`
 * `headers: Object|Null`, an object with header-value pairs.
   Default: `null`
 * `signal: AbortController|EventEmitter|Null`.
   Default: `null`
 * `requestTimeout: Number`, the timeout after which a request will time out, in
-=======
-* `path`
-* `opaque`
-* `headers`, an object with header-value pairs.
-* `signal`, either an `AbortController` or an `EventEmitter`.
-* `requestTimeout`, the timeout after which a request will time out, in
->>>>>>> cc4311e7
   milliseconds. Monitors time between request being enqueued and receiving
   a response. Use `0` to disable it entirely.
   Default: `30e3` milliseconds (30s).
 
 The `data` parameter in `callback` is defined as follow:
 
-<<<<<<< HEAD
 * `statusCode: Number`
 * `headers: Object`, an object where all keys have been lowercased.
 * `socket: Duplex`
-=======
-* `statusCode`
-* `headers`
-* `socket`
-* `opaque`
->>>>>>> cc4311e7
+* `opaque: Any`
 
 Returns a promise if no callback is provided.
 
@@ -548,19 +484,11 @@
 * `connections`, the number of clients to create.
   Default `100`.
 
-<<<<<<< HEAD
-#### `pool.request(opts, callback): Promise|Void`
+#### `pool.request(opts[, callback]): Promise|Void`
 
 Calls [`client.request(opts, callback)`][request] on one of the clients.
 
-#### `pool.stream(opts, factory, callback): Promise|Void`
-=======
-#### `pool.request(opts[, callback])`
-
-Calls [`client.request(opts, callback)`][request] on one of the clients.
-
-#### `pool.stream(opts, factory[, callback])`
->>>>>>> cc4311e7
+#### `pool.stream(opts, factory[, callback]): Promise|Void`
 
 Calls [`client.stream(opts, factory, callback)`][stream] on one of the clients.
 
@@ -568,19 +496,11 @@
 
 Calls [`client.pipeline(opts, handler)`][pipeline] on one of the clients.
 
-<<<<<<< HEAD
-#### `pool.upgrade(opts, callback): Promise|Void`
+#### `pool.upgrade(opts[, callback]): Promise|Void`
 
 Calls [`client.upgrade(opts, callback)`][upgrade] on one of the clients.
 
-#### `pool.connect(opts, callback): Promise|Void`
-=======
-#### `pool.upgrade(opts[, callback])`
-
-Calls [`client.upgrade(opts, callback)`][upgrade] on one of the clients.
-
-#### `pool.connect(opts[, callback])`
->>>>>>> cc4311e7
+#### `pool.connect(opts[, callback]): Promise|Void`
 
 Calls [`client.connect(opts, callback)`][connect] on one of the clients.
 
