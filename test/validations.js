'use strict'

const t = require('tap')
const { test } = t
const { createServer } = require('http')
const { Client, errors } = require('..')

const server = createServer((req, res) => {
  res.setHeader('content-type', 'text/plain')
  res.end('hello')
  t.fail('server should never be called')
})
t.tearDown(server.close.bind(server))

server.listen(0, () => {
  const url = `http://localhost:${server.address().port}`

  test('path', (t) => {
    t.plan(4)

    const client = new Client(url)
    t.tearDown(client.close.bind(client))

    client.request({ path: null, method: 'GET' }, (err, res) => {
      t.ok(err instanceof errors.InvalidArgumentError)
      t.strictEqual(err.message, 'path must be a valid path')
    })

    client.request({ path: 'aaa', method: 'GET' }, (err, res) => {
      t.ok(err instanceof errors.InvalidArgumentError)
      t.strictEqual(err.message, 'path must be a valid path')
    })
  })

  test('method', (t) => {
    t.plan(2)

    const client = new Client(url)
    t.tearDown(client.close.bind(client))

    client.request({ path: '/', method: null }, (err, res) => {
      t.ok(err instanceof errors.InvalidArgumentError)
      t.strictEqual(err.message, 'method must be a string')
    })
  })

  test('body', (t) => {
    t.plan(4)

    const client = new Client(url)
    t.tearDown(client.close.bind(client))

    client.request({ path: '/', method: 'POST', body: 42 }, (err, res) => {
      t.ok(err instanceof errors.InvalidArgumentError)
<<<<<<< HEAD
      t.strictEqual(err.message, 'body must be a string, a Buffer, a Readable stream, or an iterable')
      t.strictEqual(res, null)
=======
      t.strictEqual(err.message, 'body must be a string, a Buffer or a Readable stream')
>>>>>>> 376d55a0
    })

    client.request({ path: '/', method: 'POST', body: { hello: 'world' } }, (err, res) => {
      t.ok(err instanceof errors.InvalidArgumentError)
<<<<<<< HEAD
      t.strictEqual(err.message, 'body must be a string, a Buffer, a Readable stream, or an iterable')
      t.strictEqual(res, null)
=======
      t.strictEqual(err.message, 'body must be a string, a Buffer or a Readable stream')
>>>>>>> 376d55a0
    })
  })
})<|MERGE_RESOLUTION|>--- conflicted
+++ resolved
@@ -52,22 +52,12 @@
 
     client.request({ path: '/', method: 'POST', body: 42 }, (err, res) => {
       t.ok(err instanceof errors.InvalidArgumentError)
-<<<<<<< HEAD
       t.strictEqual(err.message, 'body must be a string, a Buffer, a Readable stream, or an iterable')
-      t.strictEqual(res, null)
-=======
-      t.strictEqual(err.message, 'body must be a string, a Buffer or a Readable stream')
->>>>>>> 376d55a0
     })
 
     client.request({ path: '/', method: 'POST', body: { hello: 'world' } }, (err, res) => {
       t.ok(err instanceof errors.InvalidArgumentError)
-<<<<<<< HEAD
       t.strictEqual(err.message, 'body must be a string, a Buffer, a Readable stream, or an iterable')
-      t.strictEqual(res, null)
-=======
-      t.strictEqual(err.message, 'body must be a string, a Buffer or a Readable stream')
->>>>>>> 376d55a0
     })
   })
 })